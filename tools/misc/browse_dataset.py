# Copyright (c) OpenMMLab. All rights reserved.
import argparse
import os.path as osp

import mmcv
import numpy as np
from mmcv import Config, DictAction

from mmdet.core.utils import mask2ndarray
from mmdet.datasets.builder import build_dataset
<<<<<<< HEAD
from mmdet.registry import VISUALIZERS
from mmdet.utils import register_all_modules
=======
from mmdet.utils import replace_cfg_vals, update_data_root
>>>>>>> ca11860f


def parse_args():
    parser = argparse.ArgumentParser(description='Browse a dataset')
    parser.add_argument('config', help='train config file path')
    parser.add_argument(
        '--output-dir',
        default=None,
        type=str,
        help='If there is no display interface, you can save it')
    parser.add_argument('--not-show', default=False, action='store_true')
    parser.add_argument(
        '--show-interval',
        type=float,
        default=2,
        help='the interval of show (s)')
    parser.add_argument(
        '--cfg-options',
        nargs='+',
        action=DictAction,
        help='override some settings in the used config, the key-value pair '
        'in xxx=yyy format will be merged into config file. If the value to '
        'be overwritten is a list, it should be like key="[a,b]" or key=a,b '
        'It also allows nested list/tuple values, e.g. key="[(a,b),(c,d)]" '
        'Note that the quotation marks are necessary and that no white space '
        'is allowed.')
    args = parser.parse_args()
    return args


<<<<<<< HEAD
=======
def retrieve_data_cfg(config_path, skip_type, cfg_options):

    def skip_pipeline_steps(config):
        config['pipeline'] = [
            x for x in config.pipeline if x['type'] not in skip_type
        ]

    cfg = Config.fromfile(config_path)

    # replace the ${key} with the value of cfg.key
    cfg = replace_cfg_vals(cfg)

    # update data root according to MMDET_DATASETS
    update_data_root(cfg)

    if cfg_options is not None:
        cfg.merge_from_dict(cfg_options)
    train_data_cfg = cfg.data.train
    while 'dataset' in train_data_cfg and train_data_cfg[
            'type'] != 'MultiImageMixDataset':
        train_data_cfg = train_data_cfg['dataset']

    if isinstance(train_data_cfg, Sequence):
        [skip_pipeline_steps(c) for c in train_data_cfg]
    else:
        skip_pipeline_steps(train_data_cfg)

    return cfg


>>>>>>> ca11860f
def main():
    args = parse_args()
    cfg = Config.fromfile(args.config)
    if args.cfg_options is not None:
        cfg.merge_from_dict(args.cfg_options)

    # register all modules in mmdet into the registries
    register_all_modules()

    dataset = build_dataset(cfg.train_dataloader.dataset)

    visualizer = VISUALIZERS.build(cfg.visualizer)
    visualizer.dataset_meta = dataset.metainfo

    progress_bar = mmcv.ProgressBar(len(dataset))
    for item in dataset:
        img = item['inputs'].permute(1, 2, 0).numpy()
        data_sample = item['data_sample'].numpy()
        gt_instances = data_sample.gt_instances
        img_path = osp.basename(item['data_sample'].img_path)

        out_file = osp.join(
            args.output_dir,
            osp.basename(img_path)) if args.output_dir is not None else None

        img = img[..., [2, 1, 0]]  # bgr to rgb
        gt_masks = gt_instances.get('masks', None)
        if gt_masks is not None:
            masks = mask2ndarray(gt_masks)
            gt_instances.masks = masks.astype(np.bool)
        data_sample.gt_instances = gt_instances

        visualizer.add_datasample(
            osp.basename(img_path),
            img,
            data_sample,
            show=not args.not_show,
            wait_time=args.show_interval,
            out_file=out_file)

        progress_bar.update()


if __name__ == '__main__':
    main()<|MERGE_RESOLUTION|>--- conflicted
+++ resolved
@@ -8,12 +8,8 @@
 
 from mmdet.core.utils import mask2ndarray
 from mmdet.datasets.builder import build_dataset
-<<<<<<< HEAD
 from mmdet.registry import VISUALIZERS
-from mmdet.utils import register_all_modules
-=======
-from mmdet.utils import replace_cfg_vals, update_data_root
->>>>>>> ca11860f
+from mmdet.utils import register_all_modules, replace_cfg_vals
 
 
 def parse_args():
@@ -44,42 +40,11 @@
     return args
 
 
-<<<<<<< HEAD
-=======
-def retrieve_data_cfg(config_path, skip_type, cfg_options):
-
-    def skip_pipeline_steps(config):
-        config['pipeline'] = [
-            x for x in config.pipeline if x['type'] not in skip_type
-        ]
-
-    cfg = Config.fromfile(config_path)
-
-    # replace the ${key} with the value of cfg.key
-    cfg = replace_cfg_vals(cfg)
-
-    # update data root according to MMDET_DATASETS
-    update_data_root(cfg)
-
-    if cfg_options is not None:
-        cfg.merge_from_dict(cfg_options)
-    train_data_cfg = cfg.data.train
-    while 'dataset' in train_data_cfg and train_data_cfg[
-            'type'] != 'MultiImageMixDataset':
-        train_data_cfg = train_data_cfg['dataset']
-
-    if isinstance(train_data_cfg, Sequence):
-        [skip_pipeline_steps(c) for c in train_data_cfg]
-    else:
-        skip_pipeline_steps(train_data_cfg)
-
-    return cfg
-
-
->>>>>>> ca11860f
 def main():
     args = parse_args()
     cfg = Config.fromfile(args.config)
+    # replace the ${key} with the value of cfg.key
+    cfg = replace_cfg_vals(cfg)
     if args.cfg_options is not None:
         cfg.merge_from_dict(args.cfg_options)
 
