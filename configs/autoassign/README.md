# AutoAssign

> [AutoAssign: Differentiable Label Assignment for Dense Object Detection](https://arxiv.org/abs/2007.03496)

<!-- [ALGORITHM] -->

## Abstract

Determining positive/negative samples for object detection is known as label assignment. Here we present an anchor-free detector named AutoAssign. It requires little human knowledge and achieves appearance-aware through a fully differentiable weighting mechanism. During training, to both satisfy the prior distribution of data and adapt to category characteristics, we present Center Weighting to adjust the category-specific prior distributions. To adapt to object appearances, Confidence Weighting is proposed to adjust the specific assign strategy of each instance. The two weighting modules are then combined to generate positive and negative weights to adjust each location's confidence. Extensive experiments on the MS COCO show that our method steadily surpasses other best sampling strategies by large margins with various backbones. Moreover, our best model achieves 52.1% AP, outperforming all existing one-stage detectors. Besides, experiments on other datasets, e.g., PASCAL VOC, Objects365, and WiderFace, demonstrate the broad applicability of AutoAssign.

<div align=center>
<img src="https://user-images.githubusercontent.com/40661020/143870875-33567e44-0584-4470-9a90-0df0fb6c1fe2.png"/>
</div>

## Results and Models

<<<<<<< HEAD
| Backbone  | Style   | Lr schd | Mem (GB) |   box AP | Config | Download |
|:---------:|:-------:|:-------:|:--------:|:------:|:------:|:--------:|
| R-50     | caffe | 1x      | 4.08      |   40.4  | [config](./autoassign_r50_caffe_fpn_8x2_1x_coco.py)       |[model](https://download.openmmlab.com/mmdetection/v2.0/autoassign/auto_assign_r50_fpn_1x_coco/auto_assign_r50_fpn_1x_coco_20210413_115540-5e17991f.pth) &#124; [log](https://download.openmmlab.com/mmdetection/v2.0/autoassign/auto_assign_r50_fpn_1x_coco/auto_assign_r50_fpn_1x_coco_20210413_115540-5e17991f.log.json) |
=======
| Backbone | Style | Lr schd | Mem (GB) | box AP |                                                        Config                                                        |                                                                                                                                                        Download                                                                                                                                                         |
| :------: | :---: | :-----: | :------: | :----: | :------------------------------------------------------------------------------------------------------------------: | :---------------------------------------------------------------------------------------------------------------------------------------------------------------------------------------------------------------------------------------------------------------------------------------------------------------------: |
|   R-50   | caffe |   1x    |   4.08   |  40.4  | [config](https://github.com/open-mmlab/mmdetection/tree/master/configs/autoassign/autoassign_r50_fpn_8x2_1x_coco.py) | [model](https://download.openmmlab.com/mmdetection/v2.0/autoassign/auto_assign_r50_fpn_1x_coco/auto_assign_r50_fpn_1x_coco_20210413_115540-5e17991f.pth) \| [log](https://download.openmmlab.com/mmdetection/v2.0/autoassign/auto_assign_r50_fpn_1x_coco/auto_assign_r50_fpn_1x_coco_20210413_115540-5e17991f.log.json) |
>>>>>>> ca11860f

**Note**:

1. We find that the performance is unstable with 1x setting and may fluctuate by about 0.3 mAP. mAP 40.3 ~ 40.6 is acceptable. Such fluctuation can also be found in the original implementation.
2. You can get a more stable results ~ mAP 40.6 with a schedule total 13 epoch, and learning rate is divided by 10 at 10th and 13th epoch.

## Citation

```latex
@article{zhu2020autoassign,
  title={AutoAssign: Differentiable Label Assignment for Dense Object Detection},
  author={Zhu, Benjin and Wang, Jianfeng and Jiang, Zhengkai and Zong, Fuhang and Liu, Songtao and Li, Zeming and Sun, Jian},
  journal={arXiv preprint arXiv:2007.03496},
  year={2020}
}
```<|MERGE_RESOLUTION|>--- conflicted
+++ resolved
@@ -14,15 +14,9 @@
 
 ## Results and Models
 
-<<<<<<< HEAD
-| Backbone  | Style   | Lr schd | Mem (GB) |   box AP | Config | Download |
-|:---------:|:-------:|:-------:|:--------:|:------:|:------:|:--------:|
-| R-50     | caffe | 1x      | 4.08      |   40.4  | [config](./autoassign_r50_caffe_fpn_8x2_1x_coco.py)       |[model](https://download.openmmlab.com/mmdetection/v2.0/autoassign/auto_assign_r50_fpn_1x_coco/auto_assign_r50_fpn_1x_coco_20210413_115540-5e17991f.pth) &#124; [log](https://download.openmmlab.com/mmdetection/v2.0/autoassign/auto_assign_r50_fpn_1x_coco/auto_assign_r50_fpn_1x_coco_20210413_115540-5e17991f.log.json) |
-=======
-| Backbone | Style | Lr schd | Mem (GB) | box AP |                                                        Config                                                        |                                                                                                                                                        Download                                                                                                                                                         |
-| :------: | :---: | :-----: | :------: | :----: | :------------------------------------------------------------------------------------------------------------------: | :---------------------------------------------------------------------------------------------------------------------------------------------------------------------------------------------------------------------------------------------------------------------------------------------------------------------: |
-|   R-50   | caffe |   1x    |   4.08   |  40.4  | [config](https://github.com/open-mmlab/mmdetection/tree/master/configs/autoassign/autoassign_r50_fpn_8x2_1x_coco.py) | [model](https://download.openmmlab.com/mmdetection/v2.0/autoassign/auto_assign_r50_fpn_1x_coco/auto_assign_r50_fpn_1x_coco_20210413_115540-5e17991f.pth) \| [log](https://download.openmmlab.com/mmdetection/v2.0/autoassign/auto_assign_r50_fpn_1x_coco/auto_assign_r50_fpn_1x_coco_20210413_115540-5e17991f.log.json) |
->>>>>>> ca11860f
+| Backbone | Style | Lr schd | Mem (GB) | box AP |                       Config                        |                                                                                                                                                        Download                                                                                                                                                         |
+| :------: | :---: | :-----: | :------: | :----: | :-------------------------------------------------: | :---------------------------------------------------------------------------------------------------------------------------------------------------------------------------------------------------------------------------------------------------------------------------------------------------------------------: |
+|   R-50   | caffe |   1x    |   4.08   |  40.4  | [config](./autoassign_r50_caffe_fpn_8x2_1x_coco.py) | [model](https://download.openmmlab.com/mmdetection/v2.0/autoassign/auto_assign_r50_fpn_1x_coco/auto_assign_r50_fpn_1x_coco_20210413_115540-5e17991f.pth) \| [log](https://download.openmmlab.com/mmdetection/v2.0/autoassign/auto_assign_r50_fpn_1x_coco/auto_assign_r50_fpn_1x_coco_20210413_115540-5e17991f.log.json) |
 
 **Note**:
 
