# Copyright (c) OpenMMLab. All rights reserved.
import os.path as osp
import tempfile

import numpy as np
import pytest
import torch

from mmdet.core.bbox import distance2bbox
from mmdet.core.mask.structures import BitmapMasks, PolygonMasks
from mmdet.core.utils import (center_of_mass, filter_scores_and_topk,
<<<<<<< HEAD
                              flip_tensor, mask2ndarray, select_single_mlvl,
                              stack_batch)
=======
                              flip_tensor, mask2ndarray, select_single_mlvl)
from mmdet.utils import find_latest_checkpoint
>>>>>>> 73b4e65a


def dummy_raw_polygon_masks(size):
    """
    Args:
        size (tuple): expected shape of dummy masks, (N, H, W)

    Return:
        list[list[ndarray]]: dummy mask
    """
    num_obj, height, width = size
    polygons = []
    for _ in range(num_obj):
        num_points = np.random.randint(5) * 2 + 6
        polygons.append([np.random.uniform(0, min(height, width), num_points)])
    return polygons


def test_mask2ndarray():
    raw_masks = np.ones((3, 28, 28))
    bitmap_mask = BitmapMasks(raw_masks, 28, 28)
    output_mask = mask2ndarray(bitmap_mask)
    assert np.allclose(raw_masks, output_mask)

    raw_masks = dummy_raw_polygon_masks((3, 28, 28))
    polygon_masks = PolygonMasks(raw_masks, 28, 28)
    output_mask = mask2ndarray(polygon_masks)
    assert output_mask.shape == (3, 28, 28)

    raw_masks = np.ones((3, 28, 28))
    output_mask = mask2ndarray(raw_masks)
    assert np.allclose(raw_masks, output_mask)

    raw_masks = torch.ones((3, 28, 28))
    output_mask = mask2ndarray(raw_masks)
    assert np.allclose(raw_masks, output_mask)

    # test unsupported type
    raw_masks = []
    with pytest.raises(TypeError):
        output_mask = mask2ndarray(raw_masks)


def test_distance2bbox():
    point = torch.Tensor([[74., 61.], [-29., 106.], [138., 61.], [29., 170.]])

    distance = torch.Tensor([[0., 0, 1., 1.], [1., 2., 10., 6.],
                             [22., -29., 138., 61.], [54., -29., 170., 61.]])
    expected_decode_bboxes = torch.Tensor([[74., 61., 75., 62.],
                                           [0., 104., 0., 112.],
                                           [100., 90., 100., 120.],
                                           [0., 120., 100., 120.]])
    out_bbox = distance2bbox(point, distance, max_shape=(120, 100))
    assert expected_decode_bboxes.allclose(out_bbox)
    out = distance2bbox(point, distance, max_shape=torch.Tensor((120, 100)))
    assert expected_decode_bboxes.allclose(out)

    batch_point = point.unsqueeze(0).repeat(2, 1, 1)
    batch_distance = distance.unsqueeze(0).repeat(2, 1, 1)
    batch_out = distance2bbox(
        batch_point, batch_distance, max_shape=(120, 100))[0]
    assert out.allclose(batch_out)
    batch_out = distance2bbox(
        batch_point, batch_distance, max_shape=[(120, 100), (120, 100)])[0]
    assert out.allclose(batch_out)

    batch_out = distance2bbox(point, batch_distance, max_shape=(120, 100))[0]
    assert out.allclose(batch_out)

    # test max_shape is not equal to batch
    with pytest.raises(AssertionError):
        distance2bbox(
            batch_point,
            batch_distance,
            max_shape=[(120, 100), (120, 100), (32, 32)])

    rois = torch.zeros((0, 4))
    deltas = torch.zeros((0, 4))
    out = distance2bbox(rois, deltas, max_shape=(120, 100))
    assert rois.shape == out.shape

    rois = torch.zeros((2, 0, 4))
    deltas = torch.zeros((2, 0, 4))
    out = distance2bbox(rois, deltas, max_shape=(120, 100))
    assert rois.shape == out.shape


@pytest.mark.parametrize('mask', [
    torch.ones((28, 28)),
    torch.zeros((28, 28)),
    torch.rand(28, 28) > 0.5,
    torch.tensor([[0, 0, 0, 0], [0, 1, 1, 0], [0, 1, 1, 0], [0, 0, 0, 0]])
])
def test_center_of_mass(mask):
    center_h, center_w = center_of_mass(mask)
    if mask.shape[0] == 4:
        assert center_h == 1.5
        assert center_w == 1.5
    assert isinstance(center_h, torch.Tensor) \
           and isinstance(center_w, torch.Tensor)
    assert 0 <= center_h <= 28 \
           and 0 <= center_w <= 28


def test_flip_tensor():
    img = np.random.random((1, 3, 10, 10))
    src_tensor = torch.from_numpy(img)

    # test flip_direction parameter error
    with pytest.raises(AssertionError):
        flip_tensor(src_tensor, 'flip')

    # test tensor dimension
    with pytest.raises(AssertionError):
        flip_tensor(src_tensor[0], 'vertical')

    hfilp_tensor = flip_tensor(src_tensor, 'horizontal')
    expected_hflip_tensor = torch.from_numpy(img[..., ::-1, :].copy())
    expected_hflip_tensor.allclose(hfilp_tensor)

    vfilp_tensor = flip_tensor(src_tensor, 'vertical')
    expected_vflip_tensor = torch.from_numpy(img[..., ::-1].copy())
    expected_vflip_tensor.allclose(vfilp_tensor)

    diag_filp_tensor = flip_tensor(src_tensor, 'diagonal')
    expected_diag_filp_tensor = torch.from_numpy(img[..., ::-1, ::-1].copy())
    expected_diag_filp_tensor.allclose(diag_filp_tensor)


def test_select_single_mlvl():
    mlvl_tensors = [torch.rand(2, 1, 10, 10)] * 5
    mlvl_tensor_list = select_single_mlvl(mlvl_tensors, 1)
    assert len(mlvl_tensor_list) == 5 and mlvl_tensor_list[0].ndim == 3


def test_filter_scores_and_topk():
    score = torch.tensor([[0.1, 0.3, 0.2], [0.12, 0.7, 0.9], [0.02, 0.8, 0.08],
                          [0.4, 0.1, 0.08]])
    bbox_pred = torch.tensor([[0.2, 0.3], [0.4, 0.7], [0.1, 0.1], [0.5, 0.1]])
    score_thr = 0.15
    nms_pre = 4
    # test results type error
    with pytest.raises(NotImplementedError):
        filter_scores_and_topk(score, score_thr, nms_pre, (score, ))

    filtered_results = filter_scores_and_topk(
        score, score_thr, nms_pre, results=dict(bbox_pred=bbox_pred))
    filtered_score, labels, keep_idxs, results = filtered_results
    assert filtered_score.allclose(torch.tensor([0.9, 0.8, 0.7, 0.4]))
    assert labels.allclose(torch.tensor([2, 1, 1, 0]))
    assert keep_idxs.allclose(torch.tensor([1, 2, 1, 3]))
    assert results['bbox_pred'].allclose(
        torch.tensor([[0.4, 0.7], [0.1, 0.1], [0.4, 0.7], [0.5, 0.1]]))


<<<<<<< HEAD
def test_padding_stacking_to_max_shape():
    input_tensor = torch.rand((3, 10, 10))
    # test list input
    with pytest.raises(AssertionError):
        stack_batch(input_tensor)

    # test ndim error
    with pytest.raises(AssertionError):
        stack_batch([torch.rand((10, 10)), torch.rand((3, 8, 7))])

    # test shape error
    with pytest.raises(AssertionError):
        stack_batch([torch.rand((2, 10, 10)), torch.rand((3, 8, 7))])

    result_tensor = stack_batch([input_tensor])
    assert result_tensor.shape == (1, 3, 10, 10)
    input_tensor = [torch.rand((3, 10, 10)), torch.rand((3, 8, 7))]
    result_tensor = stack_batch(input_tensor)
    assert result_tensor.shape == (2, 3, 10, 10)
=======
def test_find_latest_checkpoint():
    with tempfile.TemporaryDirectory() as tmpdir:
        path = tmpdir
        latest = find_latest_checkpoint(path)
        # There are no checkpoints in the path.
        assert latest is None

        path = osp.join(tmpdir, 'none')
        latest = find_latest_checkpoint(path)
        # The path does not exist.
        assert latest is None

    with tempfile.TemporaryDirectory() as tmpdir:
        with open(osp.join(tmpdir, 'latest.pth'), 'w') as f:
            f.write('latest')
        path = tmpdir
        latest = find_latest_checkpoint(path)
        assert latest == osp.join(tmpdir, 'latest.pth')

    with tempfile.TemporaryDirectory() as tmpdir:
        with open(osp.join(tmpdir, 'iter_4000.pth'), 'w') as f:
            f.write('iter_4000')
        with open(osp.join(tmpdir, 'iter_8000.pth'), 'w') as f:
            f.write('iter_8000')
        path = tmpdir
        latest = find_latest_checkpoint(path)
        assert latest == osp.join(tmpdir, 'iter_8000.pth')

    with tempfile.TemporaryDirectory() as tmpdir:
        with open(osp.join(tmpdir, 'epoch_1.pth'), 'w') as f:
            f.write('epoch_1')
        with open(osp.join(tmpdir, 'epoch_2.pth'), 'w') as f:
            f.write('epoch_2')
        path = tmpdir
        latest = find_latest_checkpoint(path)
        assert latest == osp.join(tmpdir, 'epoch_2.pth')
>>>>>>> 73b4e65a
<|MERGE_RESOLUTION|>--- conflicted
+++ resolved
@@ -9,13 +9,9 @@
 from mmdet.core.bbox import distance2bbox
 from mmdet.core.mask.structures import BitmapMasks, PolygonMasks
 from mmdet.core.utils import (center_of_mass, filter_scores_and_topk,
-<<<<<<< HEAD
                               flip_tensor, mask2ndarray, select_single_mlvl,
                               stack_batch)
-=======
-                              flip_tensor, mask2ndarray, select_single_mlvl)
 from mmdet.utils import find_latest_checkpoint
->>>>>>> 73b4e65a
 
 
 def dummy_raw_polygon_masks(size):
@@ -171,7 +167,6 @@
         torch.tensor([[0.4, 0.7], [0.1, 0.1], [0.4, 0.7], [0.5, 0.1]]))
 
 
-<<<<<<< HEAD
 def test_padding_stacking_to_max_shape():
     input_tensor = torch.rand((3, 10, 10))
     # test list input
@@ -191,7 +186,8 @@
     input_tensor = [torch.rand((3, 10, 10)), torch.rand((3, 8, 7))]
     result_tensor = stack_batch(input_tensor)
     assert result_tensor.shape == (2, 3, 10, 10)
-=======
+
+
 def test_find_latest_checkpoint():
     with tempfile.TemporaryDirectory() as tmpdir:
         path = tmpdir
@@ -227,5 +223,4 @@
             f.write('epoch_2')
         path = tmpdir
         latest = find_latest_checkpoint(path)
-        assert latest == osp.join(tmpdir, 'epoch_2.pth')
->>>>>>> 73b4e65a
+        assert latest == osp.join(tmpdir, 'epoch_2.pth')